--- conflicted
+++ resolved
@@ -28,18 +28,6 @@
     def "modelContainsAllArchivesOnTheArchivesConfiguration"() {
         given:
         dist.file('build.gradle') << '''
-<<<<<<< HEAD
-apply plugin: "java"
-
-task zip(type: Zip) {
-    from jar
-}
-
-artifacts {
-    archives zip
-}
-'''
-=======
 			apply plugin: "java"
 
 			task zip(type: Zip) {
@@ -50,7 +38,6 @@
     			archives zip
 			}
 		'''
->>>>>>> 9290f12d
 
         when:
         def projectOutcomes = withConnection { ProjectConnection connection ->
