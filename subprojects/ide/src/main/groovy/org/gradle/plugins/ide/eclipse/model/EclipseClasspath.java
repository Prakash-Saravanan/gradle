/*
 * Copyright 2016 the original author or authors.
 *
 * Licensed under the Apache License, Version 2.0 (the "License");
 * you may not use this file except in compliance with the License.
 * You may obtain a copy of the License at
 *
 *      http://www.apache.org/licenses/LICENSE-2.0
 *
 * Unless required by applicable law or agreed to in writing, software
 * distributed under the License is distributed on an "AS IS" BASIS,
 * WITHOUT WARRANTIES OR CONDITIONS OF ANY KIND, either express or implied.
 * See the License for the specific language governing permissions and
 * limitations under the License.
 */

package org.gradle.plugins.ide.eclipse.model;

import com.google.common.base.Preconditions;
import groovy.lang.Closure;
import org.gradle.api.artifacts.Configuration;
import org.gradle.api.tasks.SourceSet;
import org.gradle.plugins.ide.api.XmlFileContentMerger;
import org.gradle.plugins.ide.eclipse.model.internal.ClasspathFactory;
import org.gradle.plugins.ide.eclipse.model.internal.FileReferenceFactory;
import org.gradle.plugins.ide.internal.resolver.UnresolvedDependenciesLogger;
import org.gradle.util.ConfigureUtil;

import java.io.File;
import java.util.ArrayList;
import java.util.Arrays;
import java.util.Collection;
import java.util.HashMap;
import java.util.LinkedHashSet;
import java.util.List;
import java.util.Map;
import java.util.Set;

/**
 * The build path settings for the generated Eclipse project. Used by the
 * {@link org.gradle.plugins.ide.eclipse.GenerateEclipseClasspath} task to generate an Eclipse .classpath file.
 * <p>
 * The following example demonstrates the various configuration options.
 * Keep in mind that all properties have sensible defaults; only configure them explicitly
 * if the defaults don't match your needs.
 *
 * <pre autoTested=''>
 * apply plugin: 'java'
 * apply plugin: 'eclipse'
 *
 * configurations {
 *   provided
 *   someBoringConfig
 * }
 *
 * eclipse {
 *   //if you want parts of paths in resulting file to be replaced by variables (files):
 *   pathVariables 'GRADLE_HOME': file('/best/software/gradle'), 'TOMCAT_HOME': file('../tomcat')
 *
 *   classpath {
 *     //you can tweak the classpath of the Eclipse project by adding extra configurations:
 *     plusConfigurations += [ configurations.provided ]
 *
 *     //you can also remove configurations from the classpath:
 *     minusConfigurations += [ configurations.someBoringConfig ]
 *
 *     //if you want to append extra containers:
 *     containers 'someFriendlyContainer', 'andYetAnotherContainer'
 *
 *     //customizing the classes output directory:
 *     defaultOutputDir = file('build-eclipse')
 *
 *     //default settings for downloading sources and Javadoc:
 *     downloadSources = true
 *     downloadJavadoc = false
 *   }
 * }
 * </pre>
 *
 * For tackling edge cases, users can perform advanced configuration on the resulting XML file.
 * It is also possible to affect the way that the Eclipse plugin merges the existing configuration
 * via beforeMerged and whenMerged closures.
 * <p>
 * The beforeMerged and whenMerged closures receive a {@link Classpath} object.
 * <p>
 * Examples of advanced configuration:
 *
 * <pre autoTested=''>
 * apply plugin: 'java'
 * apply plugin: 'eclipse'
 *
 * eclipse {
 *   classpath {
 *     file {
 *       //if you want to mess with the resulting XML in whatever way you fancy
 *       withXml {
 *         def node = it.asNode()
 *         node.appendNode('xml', 'is what I love')
 *       }
 *
 *       //closure executed after .classpath content is loaded from existing file
 *       //but before gradle build information is merged
 *       beforeMerged { classpath ->
 *         //you can tinker with the {@link Classpath} here
 *       }
 *
 *       //closure executed after .classpath content is loaded from existing file
 *       //and after gradle build information is merged
 *       whenMerged { classpath ->
 *         //you can tinker with the {@link Classpath} here
 *       }
 *     }
 *   }
 * }
 * </pre>
 */
public class EclipseClasspath {
    private Iterable<SourceSet> sourceSets;

    private Collection<Configuration> plusConfigurations = new ArrayList<Configuration>();

    private Collection<Configuration> minusConfigurations = new ArrayList<Configuration>();

    private Set<String> containers = new LinkedHashSet<String>();

    private File defaultOutputDir;

    private boolean downloadSources = true;

    private boolean downloadJavadoc;

    private XmlFileContentMerger file;

    private Map<String, File> pathVariables = new HashMap<String, File>();

    private boolean projectDependenciesOnly;

    private List<File> classFolders;

    private final org.gradle.api.Project project;

    public EclipseClasspath(org.gradle.api.Project project) {
        this.project = project;
    }

    /**
     * The source sets to be added.
     * <p>
     * See {@link EclipseClasspath} for an example.
     */
    public Iterable<SourceSet> getSourceSets() {
        return sourceSets;
    }

    public void setSourceSets(Iterable<SourceSet> sourceSets) {
        this.sourceSets = sourceSets;
    }

    /**
     * The configurations whose files are to be added as classpath entries.
     * <p>
     * See {@link EclipseClasspath} for an example.
     */
    public Collection<Configuration> getPlusConfigurations() {
        return plusConfigurations;
    }

    public void setPlusConfigurations(Collection<Configuration> plusConfigurations) {
        this.plusConfigurations = plusConfigurations;
    }

    /**
     * The configurations whose files are to be excluded from the classpath entries.
     * <p>
     * See {@link EclipseClasspath} for an example.
     */
    public Collection<Configuration> getMinusConfigurations() {
        return minusConfigurations;
    }

    public void setMinusConfigurations(Collection<Configuration> minusConfigurations) {
        this.minusConfigurations = minusConfigurations;
    }

    /**
<<<<<<< HEAD
=======
     * A subset of {@link #plusConfigurations} whose files are not to be exported to downstream Eclipse projects.
     * <p>
     * See {@link EclipseClasspath} for an example.
     */
    public Collection<Configuration> getNoExportConfigurations() {
        DeprecationLogger.nagUserOfDeprecated(DEPRECATED_NOEXPORTCONFIGURATION_FIELD);
        return noExportConfigurations;
    }

    public void setNoExportConfigurations(Collection<Configuration> noExportConfigurations) {
        DeprecationLogger.nagUserOfDeprecated(DEPRECATED_NOEXPORTCONFIGURATION_FIELD);
        this.noExportConfigurations = noExportConfigurations;
    }

    /**
>>>>>>> 2f0b84ec
     * The classpath containers to be added.
     * <p>
     * See {@link EclipseClasspath} for an example.
     */
    public Set<String> getContainers() {
        return containers;
    }

    public void setContainers(Set<String> containers) {
        this.containers = containers;
    }

    /**
     * The default output directory where Eclipse puts compiled classes.
     * <p>
     * See {@link EclipseClasspath} for an example.
     */
    public File getDefaultOutputDir() {
        return defaultOutputDir;
    }

    public void setDefaultOutputDir(File defaultOutputDir) {
        this.defaultOutputDir = defaultOutputDir;
    }

    public boolean isDownloadSources() {
        return downloadSources;
    }

    /**
     * Whether to download and associate source Jars with the dependency Jars. Defaults to true.
     * <p>
     * See {@link EclipseClasspath} for an example.
     */
    public boolean getDownloadSources() {
        return downloadSources;
    }

    public void setDownloadSources(boolean downloadSources) {
        this.downloadSources = downloadSources;
    }

    public boolean isDownloadJavadoc() {
        return downloadJavadoc;
    }

    /**
     * Whether to download and associate Javadoc Jars with the dependency Jars. Defaults to false.
     * <p>
     * See {@link EclipseClasspath} for an example.
     */
    public boolean getDownloadJavadoc() {
        return downloadJavadoc;
    }

    public void setDownloadJavadoc(boolean downloadJavadoc) {
        this.downloadJavadoc = downloadJavadoc;
    }

    /**
     * See {@link #file(Closure)}.
     */
    public XmlFileContentMerger getFile() {
        return file;
    }

    public void setFile(XmlFileContentMerger file) {
        this.file = file;
    }

    public Map<String, File> getPathVariables() {
        return pathVariables;
    }

    public void setPathVariables(Map<String, File> pathVariables) {
        this.pathVariables = pathVariables;
    }

    public boolean isProjectDependenciesOnly() {
        return projectDependenciesOnly;
    }

    public boolean getProjectDependenciesOnly() {
        return projectDependenciesOnly;
    }

    public void setProjectDependenciesOnly(boolean projectDependenciesOnly) {
        this.projectDependenciesOnly = projectDependenciesOnly;
    }

    public List<File> getClassFolders() {
        return classFolders;
    }

    public void setClassFolders(List<File> classFolders) {
        this.classFolders = classFolders;
    }

    public org.gradle.api.Project getProject() {
        return project;
    }

    /**
     * Further classpath containers to be added.
     * <p>
     * See {@link EclipseClasspath} for an example.
     *
     * @param containers the classpath containers to be added
     */
    public void containers(String... containers) {
        Preconditions.checkNotNull(containers);
        this.containers.addAll(Arrays.asList(containers));
    }

    /**
     * Enables advanced configuration like tinkering with the output XML or affecting the way
     * that the contents of an existing .classpath file is merged with Gradle build information.
     * The object passed to the whenMerged{} and beforeMerged{} closures is of type {@link Classpath}.
     * <p>
     * See {@link EclipseProject} for an example.
     */
    public void file(Closure closure) {
        ConfigureUtil.configure(closure, file);
    }

    /**
     * Calculates, resolves and returns dependency entries of this classpath.
     */
    public List<ClasspathEntry> resolveDependencies() {
        ClasspathFactory classpathFactory = new ClasspathFactory();
        List<ClasspathEntry> entries = classpathFactory.createEntries(this);
        new UnresolvedDependenciesLogger().log(classpathFactory.getUnresolvedDependencies(this));
        return entries;
    }

    public void mergeXmlClasspath(Classpath xmlClasspath) {
        file.getBeforeMerged().execute(xmlClasspath);
        List<ClasspathEntry> entries = resolveDependencies();
        xmlClasspath.configure(entries);
        file.getWhenMerged().execute(xmlClasspath);
    }

    public FileReferenceFactory getFileReferenceFactory() {
        FileReferenceFactory referenceFactory = new FileReferenceFactory();
        for (Map.Entry<String, File> entry : pathVariables.entrySet()) {
            referenceFactory.addPathVariable(entry.getKey(), entry.getValue());
        }
        return referenceFactory;
    }
}<|MERGE_RESOLUTION|>--- conflicted
+++ resolved
@@ -183,24 +183,6 @@
     }
 
     /**
-<<<<<<< HEAD
-=======
-     * A subset of {@link #plusConfigurations} whose files are not to be exported to downstream Eclipse projects.
-     * <p>
-     * See {@link EclipseClasspath} for an example.
-     */
-    public Collection<Configuration> getNoExportConfigurations() {
-        DeprecationLogger.nagUserOfDeprecated(DEPRECATED_NOEXPORTCONFIGURATION_FIELD);
-        return noExportConfigurations;
-    }
-
-    public void setNoExportConfigurations(Collection<Configuration> noExportConfigurations) {
-        DeprecationLogger.nagUserOfDeprecated(DEPRECATED_NOEXPORTCONFIGURATION_FIELD);
-        this.noExportConfigurations = noExportConfigurations;
-    }
-
-    /**
->>>>>>> 2f0b84ec
      * The classpath containers to be added.
      * <p>
      * See {@link EclipseClasspath} for an example.
